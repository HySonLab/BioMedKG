--- conflicted
+++ resolved
@@ -3,10 +3,8 @@
 import json
 import argparse
 
-<<<<<<< HEAD
+
 import comet_ml
-=======
->>>>>>> 856bc3ef
 import torch
 from lightning.pytorch import Trainer, seed_everything
 from lightning.pytorch.loggers import CometLogger
@@ -20,24 +18,6 @@
 
 def parse_opt():
         parser = argparse.ArgumentParser()
-<<<<<<< HEAD
-       
-=======
-        parser.add_argument(
-             '--gcl_embed_path', 
-             type=str,
-             default=None,
-             required=False,
-             help="Path to your GCL embedding")
-        
-        parser.add_argument(
-            '--node_init_method', 
-            type=str,
-            default=kge_settings.KGE_NODE_INIT_METHOD,
-            required=False,
-            help="Node init method to train KGE")
-        
->>>>>>> 856bc3ef
         parser.add_argument(
              '--task', 
              type=str, 
@@ -68,7 +48,6 @@
         opt = parser.parse_args()
         return opt
 
-<<<<<<< HEAD
 def main(
         task:str, 
         ckpt_path: str = None, 
@@ -80,12 +59,6 @@
     embed_dim = None
     node_init_method = kge_settings.KGE_NODE_INIT_METHOD
 
-=======
-
-def main(task:str, ckpt_path:str = None, gcl_embed_path:str=None, node_init_method:str=None):
-    seed_everything(train_settings.SEED)
-
->>>>>>> 856bc3ef
     if node_init_method == "gcl":
         assert gcl_embed_path is not None
         encoder = EncodeNode(
@@ -100,16 +73,8 @@
         embed_dim = node_settings.PRETRAINED_NODE_DIM
     elif node_init_method == "random":
         encoder = None
-<<<<<<< HEAD
-=======
-    else:
-        raise NotImplementedError
-    
-    if node_init_method == "gcl" or node_init_method == "random":
->>>>>>> 856bc3ef
         embed_dim = node_settings.GCL_TRAINED_NODE_DIM
     else:
-<<<<<<< HEAD
         raise NotImplementedError
 
     # Setup data module
@@ -129,39 +94,6 @@
             in_dim=embed_dim,
             num_relation=data_module.data.num_edge_types,
         )
-=======
-        embed_dim = None
-
-    # Setup data module
-    data_module = PrimeKGModule(
-        data_dir=data_settings.DATA_DIR,
-        process_node_lst=data_settings.NODES_LST,
-        process_edge_lst=data_settings.EDGES_LST,
-        batch_size=train_settings.BATCH_SIZE,
-        val_ratio=train_settings.VAL_RATIO,
-        test_ratio=train_settings.TEST_RATIO,
-        encoder=encoder,
-    )
-
-    data_module.setup(stage="split", embed_dim=embed_dim)
-
-    # Initialize KGE Module
-    model = KGEModule(
-        encoder_name=kge_settings.KGE_ENCODER,
-        decoder_name=kge_settings.KGE_DECODER,
-        in_dim=embed_dim,
-        hidden_dim=kge_settings.KGE_HIDDEN_DIM,
-        out_dim=node_settings.KGE_TRAINED_NODE_DIM,
-        num_hidden_layers=kge_settings.KGE_NUM_HIDDEN,
-        num_relation=data_module.data.num_edge_types,
-        num_heads=kge_settings.KGE_NUM_HEAD,
-        scheduler_type=train_settings.SCHEDULER_TYPE,
-        learning_rate=train_settings.LEARNING_RATE,
-        warm_up_ratio=train_settings.WARM_UP_RATIO,
-    )
-
-    model.save_hyperparameters({"node_init_method": node_init_method} )
->>>>>>> 856bc3ef
 
     # Setup logging/ckpt path
     if ckpt_path is None:
@@ -199,13 +131,8 @@
         mode="min",
         save_last=True,
         )
-<<<<<<< HEAD
-   
-    early_stopping = EarlyStopping(monitor="val_loss", mode="min", min_delta=0.0001)
-=======
     
     early_stopping = EarlyStopping(monitor="val_BinaryAUROC", mode="max", min_delta=0.001, patience=1)
->>>>>>> 856bc3ef
 
     logger = CometLogger(
         api_key=find_comet_api_key(),
@@ -278,9 +205,5 @@
     else:
         raise NotImplementedError
 
-<<<<<<< HEAD
-=======
-
->>>>>>> 856bc3ef
 if __name__ == "__main__":
     main(**vars(parse_opt()))